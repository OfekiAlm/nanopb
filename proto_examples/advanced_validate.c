--- conflicted
+++ resolved
@@ -10,7 +10,6 @@
 
     PB_VALIDATE_BEGIN(ctx, test_AdvancedMessage, msg, violations);
 
-<<<<<<< HEAD
     /* Validate field: values */
     PB_VALIDATE_FIELD_BEGIN(ctx, "values");
     {
@@ -32,8 +31,6 @@
     }
     PB_VALIDATE_FIELD_END(ctx);
     
-=======
->>>>>>> d92a014d
     /* Validate field: email */
     PB_VALIDATE_FIELD_BEGIN(ctx, "email");
     {
@@ -89,8 +86,4 @@
     PB_VALIDATE_FIELD_END(ctx);
     
     PB_VALIDATE_END(ctx, violations);
-<<<<<<< HEAD
-}
-=======
-}
->>>>>>> d92a014d
+}