--- conflicted
+++ resolved
@@ -205,7 +205,6 @@
             self.rules.append(ValidationRule(RULE_MAX_ITEMS, 'repeated.max_items', {'value': rules.max_items}))
         if rules.HasField('unique') and rules.unique:
             self.rules.append(ValidationRule(RULE_UNIQUE, 'repeated.unique'))
-<<<<<<< HEAD
         if rules.HasField('items'):
             # Parse per-item validation rules
             items_rules = rules.items
@@ -315,11 +314,6 @@
         if rules.not_in:
             result.append({'rule': RULE_NOT_IN, 'constraint_id': 'enum.not_in', 'values': list(rules.not_in)})
         return result
-=======
-        # Note: Per-item validation rules (items field) are not supported.
-        # The validate.proto doesn't define an items field to avoid circular type
-        # dependencies where FieldRules would need to reference itself for per-item rules.
->>>>>>> 1b48717f
     
     def _parse_map_rules(self, rules: Any):
         """Parse map field validation rules."""
